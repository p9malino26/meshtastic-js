{
  "name": "@meshtastic/meshtasticjs",
  "version": "0.6.75",
  "description": "Browser library for interfacing with meshtastic devices",
  "license": "GPL-3.0-only",
  "sideEffects": false,
  "type": "module",
  "module": "dist/index.d.ts",
  "exports": {
    ".": {
      "import": "./dist/index.js",
      "types": "./types/index.d.ts"
    }
  },
  "files": [
    "dist"
  ],
  "types": "dist/index.d.ts",
  "bugs": {
    "url": "https://github.com/meshtastic/meshtastic.js/issues"
  },
  "repository": {
    "type": "git",
    "url": "https://github.com/meshtastic/meshtastic.js.git"
  },
  "dependencies": {
    "@meshtastic/eslint-config": "^1.0.8",
<<<<<<< HEAD
    "@protobuf-ts/runtime": "^2.7.0",
    "prettier": "^2.7.1",
=======
    "@protobuf-ts/runtime": "^2.6.0",
    "prettier": "^2.7.0",
>>>>>>> 339b5641
    "sub-events": "^1.8.9"
  },
  "devDependencies": {
    "@protobuf-ts/plugin": "2.7.0",
    "@types/w3c-web-serial": "^1.0.2",
    "@types/web-bluetooth": "^0.0.14",
    "node-protoc": "^1.0.3",
    "typedoc": "^0.22.17",
    "typescript": "^4.7.4"
  },
  "scripts": {
    "build": "tsc",
    "generate:protobufs": "protoc --ts_out src/generated/ --ts_opt long_type_string --proto_path protobufs protobufs/*.proto",
    "generate:docs": "typedoc src/index.ts",
    "update:protobufs": "cd protobufs && git pull origin master",
    "format": "prettier --check . && eslint src/*.ts"
  },
  "keywords": [
    "meshtastic bluetooth serial webserial webbluetooth ble http library meshtasticjs"
  ],
  "contributors": [
    {
      "name": "Tobias Huttinger",
      "url": "https://github.com/thepoweroftwo"
    },
    {
      "name": "Sacha Weatherstone",
      "email": "sachaw100@hotmail.com",
      "url": "https://github.com/sachaw"
    }
  ]
}<|MERGE_RESOLUTION|>--- conflicted
+++ resolved
@@ -1,6 +1,6 @@
 {
   "name": "@meshtastic/meshtasticjs",
-  "version": "0.6.75",
+  "version": "0.6.76",
   "description": "Browser library for interfacing with meshtastic devices",
   "license": "GPL-3.0-only",
   "sideEffects": false,
@@ -25,13 +25,8 @@
   },
   "dependencies": {
     "@meshtastic/eslint-config": "^1.0.8",
-<<<<<<< HEAD
     "@protobuf-ts/runtime": "^2.7.0",
     "prettier": "^2.7.1",
-=======
-    "@protobuf-ts/runtime": "^2.6.0",
-    "prettier": "^2.7.0",
->>>>>>> 339b5641
     "sub-events": "^1.8.9"
   },
   "devDependencies": {
